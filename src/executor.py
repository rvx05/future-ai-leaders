"""
Legacy Agent Executor Module
This is a placeholder for backward compatibility
"""
<<<<<<< HEAD
import google.generativeai as genai
from typing import List, Dict, Any, Optional
from . import tools
  # Import our tools module

class AgentExecutor:
    """
    The Executor component of the agent.
    It executes a plan and synthesizes the results into a final response.
    """
    def __init__(self, api_key: Optional[str] = None):
        """Initializes the executor, setting up the Gemini API client and available tools."""
        if api_key:
            genai.configure(api_key=api_key)
        self.model = genai.GenerativeModel('gemini-pro')
        self.available_tools = {
            "search_web": tools.search_web
        }

    def execute_plan(self, plan: List[Dict[str, Any]], context: Optional[Dict[str, Any]] = None) -> List[Dict[str, Any]]:
        """
        Executes a plan step-by-step.
        """
        execution_results = []
        for step in plan:
            tool_name = step.get("tool")
            tool_args = step.get("args", {})
            
            if tool_name in self.available_tools:
                tool_function = self.available_tools[tool_name]
                try:
                    result = tool_function(**tool_args)
                    execution_results.append({"step": step["step"], "result": result})
                except Exception as e:
                    execution_results.append({"step": step["step"], "error": f"Error executing tool {tool_name}: {e}"})
            else:
                execution_results.append({"step": step["step"], "error": f"Tool '{tool_name}' not found."})
        
        return execution_results

    def synthesize_results(self, results: List[Dict[str, Any]], original_request: str) -> str:
        """
        Uses the LLM to synthesize the execution results into a final, user-friendly response.
        """
        prompt = f"""
        You are a helpful assistant. You have been given the results of a plan that was executed to answer a user's request.
        Synthesize these results into a clear and concise answer for the user.
        
        User Request: "{original_request}"
        Execution Results: {results}
        
        Based on the results, provide a final answer to the user's request.
        If the results contain an error, inform the user about the error in a helpful way.
        """
        
        try:
            
            response = self.model.generate_content(prompt)
            return response.text
        except Exception as e:
            print(f"Error synthesizing results: {e}")
            return "I'm sorry, but I encountered an error while trying to generate a final response."
=======

class AgentExecutor:
    def __init__(self, api_key=None):
        self.api_key = api_key
        print("AgentExecutor initialized (legacy compatibility)")
    
    def execute(self, plan):
        """Legacy execution method"""
        return f"Legacy execution result for: {plan}"
>>>>>>> 7b0e4d1f
<|MERGE_RESOLUTION|>--- conflicted
+++ resolved
@@ -2,7 +2,6 @@
 Legacy Agent Executor Module
 This is a placeholder for backward compatibility
 """
-<<<<<<< HEAD
 import google.generativeai as genai
 from typing import List, Dict, Any, Optional
 from . import tools
@@ -54,7 +53,7 @@
         User Request: "{original_request}"
         Execution Results: {results}
         
-        Based on the results, provide a final answer to the user's request.
+        Based on the a final answer to the user's request.
         If the results contain an error, inform the user about the error in a helpful way.
         """
         
@@ -64,15 +63,4 @@
             return response.text
         except Exception as e:
             print(f"Error synthesizing results: {e}")
-            return "I'm sorry, but I encountered an error while trying to generate a final response."
-=======
-
-class AgentExecutor:
-    def __init__(self, api_key=None):
-        self.api_key = api_key
-        print("AgentExecutor initialized (legacy compatibility)")
-    
-    def execute(self, plan):
-        """Legacy execution method"""
-        return f"Legacy execution result for: {plan}"
->>>>>>> 7b0e4d1f
+            return "I'm sorry, but I encountered an error while trying to generate a final response."