"""
Legacy Agent Memory Module
This is a placeholder for backward compatibility
"""

class AgentMemory:
<<<<<<< HEAD
    """
    Handles memory storage and retrieval for the agentic AI.
    Stores conversation history and provides context for new interactions.
    """
    
    def __init__(self, memory_file: str = "agent_memory.json"):
        """Initialize memory with optional persistent storage."""
        self.memory_file = memory_file
        self.history = []
        self._load_memory()

    def _load_memory(self):
        """Load memory from the specified JSON file if it exists."""
        if os.path.exists(self.memory_file):
            try:
                with open(self.memory_file, 'r') as f:
                    self.history = json.load(f)
            except (json.JSONDecodeError, IOError) as e:
                print(f"Warning: Could not load memory file. Starting fresh. Error: {e}")
                self.history = []

    def _save_memory(self):
        """Save the current memory state to the JSON file."""
        try:
            with open(self.memory_file, 'w') as f:
                json.dump(self.history, f, indent=2)
        except IOError as e:
            print(f"Warning: Could not save memory file. Error: {e}")

    def store_interaction(self, user_input: str, agent_response: str,
                          plan: Optional[List[Dict[str, Any]]] = None,
                          execution_results: Optional[List[Dict[str, Any]]] = None) -> None:
        """
        Store a complete user-agent interaction in memory and save it.
        """
        interaction = {
            'timestamp': datetime.utcnow().isoformat(),
            'user_input': user_input,
            'agent_response': agent_response,
            'plan': plan or [],
            'execution_results': execution_results or []
        }
        self.history.append(interaction)
        self._save_memory()

    def get_relevant_context(self, user_input: str, max_items: int = 5) -> Dict[str, Any]:
        """
        Retrieve the most recent interactions to serve as context.
        For a true MVP, this is a simple 'last N' retrieval.
        """
        # The user_input is not used in this simple implementation,
        # but is kept for future, more advanced semantic search.
        recent_history = self.history[-max_items:]
        return {
            "conversation_history": recent_history
        }

    def get_memory_summary(self) -> Dict[str, Any]:
        """Return a high-level summary of the memory's state."""
        return {
            "total_interactions": len(self.history),
            "last_interaction_timestamp": self.history[-1]['timestamp'] if self.history else None
        }

    def clear_session_memory(self) -> None:
        """
        Reset the in-memory history and clears the memory file.
        """
        self.history = []
        self._save_memory()
=======
    def __init__(self):
        self.memory = {}
        print("AgentMemory initialized (legacy compatibility)")
    
    def store(self, key, value):
        """Store value in memory"""
        self.memory[key] = value
        return f"Stored {key}: {value}"
    
    def retrieve(self, key):
        """Retrieve value from memory"""
        return self.memory.get(key, None)
>>>>>>> 7b0e4d1f
<|MERGE_RESOLUTION|>--- conflicted
+++ resolved
@@ -1,15 +1,17 @@
 """
-Legacy Agent Memory Module
-This is a placeholder for backward compatibility
+Agent Memory Module
 """
+import os
+import json
+from datetime import datetime
+from typing import List, Dict, Any, Optional
 
 class AgentMemory:
-<<<<<<< HEAD
     """
     Handles memory storage and retrieval for the agentic AI.
     Stores conversation history and provides context for new interactions.
     """
-    
+
     def __init__(self, memory_file: str = "agent_memory.json"):
         """Initialize memory with optional persistent storage."""
         self.memory_file = memory_file
@@ -74,18 +76,4 @@
         Reset the in-memory history and clears the memory file.
         """
         self.history = []
-        self._save_memory()
-=======
-    def __init__(self):
-        self.memory = {}
-        print("AgentMemory initialized (legacy compatibility)")
-    
-    def store(self, key, value):
-        """Store value in memory"""
-        self.memory[key] = value
-        return f"Stored {key}: {value}"
-    
-    def retrieve(self, key):
-        """Retrieve value from memory"""
-        return self.memory.get(key, None)
->>>>>>> 7b0e4d1f
+        self._save_memory()