<<<<<<< HEAD
import { BrowserRouter as Router, Routes, Route } from "react-router-dom"
import { NavigationBar } from "./components/NavigationBar"
import { Dashboard } from "./pages/Dashboard"
import { FlashcardsPage } from "./pages/FlashcardsPage"
import { StudyPlanPage } from "./pages/StudyPlanPage"
import { ExamPage } from "./pages/ExamPage"
import { UploadPage } from "./pages/UploadPage"
import { SettingsPage } from "./components/SettingsPage"
import { ThemeProvider } from "./contexts/ThemeContext"
=======
import { BrowserRouter as Router, Routes, Route, Navigate } from 'react-router-dom';
import { NavigationBar } from './components/NavigationBar';
import { Login } from './components/Login';
import { Dashboard } from './pages/Dashboard';
import { FlashcardsPage } from './pages/FlashcardsPage';
import { StudyPlanPage } from './pages/StudyPlanPage';
import { ExamPage } from './pages/ExamPage';
import { UploadPage } from './pages/UploadPage';
import { ProfilePage } from './pages/ProfilePage';
import { ChatPage } from './pages/ChatPage';
import CoursePage from './pages/CoursePage';
import { ThemeProvider } from './contexts/ThemeContext';
import { AuthProvider, useAuth } from './contexts/AuthContext';

// Protected Route component
const ProtectedRoute = ({ children }: { children: React.ReactNode }) => {
  const { isAuthenticated, loading } = useAuth();
  
  if (loading) {
    return (
      <div className="min-h-screen flex items-center justify-center bg-gray-50 dark:bg-gray-900">
        <div className="animate-spin rounded-full h-8 w-8 border-b-2 border-blue-600"></div>
      </div>
    );
  }
  
  return isAuthenticated ? <>{children}</> : <Navigate to="/login" />;
};

// App content component (needed to use auth context)
const AppContent = () => {
  const { isAuthenticated, login, loading } = useAuth();

  if (loading) {
    return (
      <div className="min-h-screen flex items-center justify-center bg-gray-50 dark:bg-gray-900">
        <div className="animate-spin rounded-full h-8 w-8 border-b-2 border-blue-600"></div>
      </div>
    );
  }

  return (
    <div className="min-h-screen bg-gray-50 dark:bg-gray-900 transition-colors">
      <NavigationBar />
      <main className="container mx-auto px-4 py-8">
        <Routes>
          <Route 
            path="/login" 
            element={
              isAuthenticated ? <Navigate to="/" /> : <Login onLogin={login} />
            } 
          />
          <Route 
            path="/" 
            element={
              <ProtectedRoute>
                <Dashboard />
              </ProtectedRoute>
            } 
          />
          <Route 
            path="/flashcards" 
            element={
              <ProtectedRoute>
                <FlashcardsPage />
              </ProtectedRoute>
            } 
          />
          <Route 
            path="/study-plan" 
            element={
              <ProtectedRoute>
                <StudyPlanPage />
              </ProtectedRoute>
            } 
          />
          <Route 
            path="/exam" 
            element={
              <ProtectedRoute>
                <ExamPage />
              </ProtectedRoute>
            } 
          />
          <Route 
            path="/upload" 
            element={
              <ProtectedRoute>
                <UploadPage />
              </ProtectedRoute>
            } 
          />
          <Route 
            path="/chat" 
            element={
              <ProtectedRoute>
                <ChatPage />
              </ProtectedRoute>
            } 
          />
          <Route 
            path="/courses" 
            element={
              <ProtectedRoute>
                <CoursePage />
              </ProtectedRoute>
            } 
          />
          <Route 
            path="/profile" 
            element={
              <ProtectedRoute>
                <ProfilePage />
              </ProtectedRoute>
            } 
          />
          {/* Redirect any unknown routes to home */}
          <Route path="*" element={<Navigate to="/" />} />
        </Routes>
      </main>
    </div>
  );
};
>>>>>>> 7b0e4d1f

function App() {
  return (
    <ThemeProvider>
<<<<<<< HEAD
      <Router>
        <div className="min-h-screen bg-gray-50 dark:bg-gray-900 transition-colors duration-200">
          <NavigationBar />
          <main className="container mx-auto px-4 py-8">
            <Routes>
              <Route path="/" element={<Dashboard />} />
              <Route path="/flashcards" element={<FlashcardsPage />} />
              <Route path="/study-plan" element={<StudyPlanPage />} />
              <Route path="/exam" element={<ExamPage />} />
              <Route path="/upload" element={<UploadPage />} />
              <Route path="/settings" element={<SettingsPage />} />
            </Routes>
          </main>
        </div>
      </Router>
=======
      <AuthProvider>
        <Router>
          <AppContent />
        </Router>
      </AuthProvider>
>>>>>>> 7b0e4d1f
    </ThemeProvider>
  )
}

export default App<|MERGE_RESOLUTION|>--- conflicted
+++ resolved
@@ -1,14 +1,3 @@
-<<<<<<< HEAD
-import { BrowserRouter as Router, Routes, Route } from "react-router-dom"
-import { NavigationBar } from "./components/NavigationBar"
-import { Dashboard } from "./pages/Dashboard"
-import { FlashcardsPage } from "./pages/FlashcardsPage"
-import { StudyPlanPage } from "./pages/StudyPlanPage"
-import { ExamPage } from "./pages/ExamPage"
-import { UploadPage } from "./pages/UploadPage"
-import { SettingsPage } from "./components/SettingsPage"
-import { ThemeProvider } from "./contexts/ThemeContext"
-=======
 import { BrowserRouter as Router, Routes, Route, Navigate } from 'react-router-dom';
 import { NavigationBar } from './components/NavigationBar';
 import { Login } from './components/Login';
@@ -132,34 +121,15 @@
     </div>
   );
 };
->>>>>>> 7b0e4d1f
 
 function App() {
   return (
     <ThemeProvider>
-<<<<<<< HEAD
-      <Router>
-        <div className="min-h-screen bg-gray-50 dark:bg-gray-900 transition-colors duration-200">
-          <NavigationBar />
-          <main className="container mx-auto px-4 py-8">
-            <Routes>
-              <Route path="/" element={<Dashboard />} />
-              <Route path="/flashcards" element={<FlashcardsPage />} />
-              <Route path="/study-plan" element={<StudyPlanPage />} />
-              <Route path="/exam" element={<ExamPage />} />
-              <Route path="/upload" element={<UploadPage />} />
-              <Route path="/settings" element={<SettingsPage />} />
-            </Routes>
-          </main>
-        </div>
-      </Router>
-=======
       <AuthProvider>
         <Router>
           <AppContent />
         </Router>
       </AuthProvider>
->>>>>>> 7b0e4d1f
     </ThemeProvider>
   )
 }
