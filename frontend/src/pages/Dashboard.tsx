--- conflicted
+++ resolved
@@ -1,54 +1,36 @@
-<<<<<<< HEAD
-import type React from "react"
-import { useEffect, useState } from "react"
-import { AgenticChat } from "../components/AgenticChat"
-import { ProgressTracker } from "../components/ProgressTracker"
-import { DailyMotivation } from "../components/DailyMotivation"
-import { BookOpen, Clock, Target, TrendingUp, Calendar, FileText, Upload } from "lucide-react"
+import React, { useEffect } from "react";
+import { Link } from 'react-router-dom';
+import { AgenticChat } from "../components/AgenticChat";
+import { ProgressTracker } from "../components/ProgressTracker";
+import { DailyMotivation } from "../components/DailyMotivation";
+import { BookOpen, Clock, Target, TrendingUp, Calendar, FileText, Upload, MessageCircle, CreditCard } from "lucide-react";
+import { useApi } from '../hooks/useApi';
 
-interface StudyStats {
-  totalHours: number
-  completedSessions: number
-  streak: number
-  averageScore: number
+interface ProgressData {
+  totalStudyTime: number;
+  completedSessions: number;
+  studyStreak: number;
+  averageScore: number;
 }
-=======
-import React, { useEffect } from 'react';
-import { Link } from 'react-router-dom';
-import { CreditCard, FileText, Upload, Calendar, TrendingUp, Clock, Target, MessageCircle } from 'lucide-react';
-import { ProgressTracker } from '../components/ProgressTracker';
-import { useApi } from '../hooks/useApi';
->>>>>>> 7b0e4d1f
+
+interface ActivityData {
+  id: string;
+  type: string;
+  description: string;
+  details: string;
+  timestamp: string;
+}
 
 export const Dashboard: React.FC = () => {
-  const [studyStats, setStudyStats] = useState<StudyStats>({
-    totalHours: 0,
-    completedSessions: 0,
-    streak: 0,
-    averageScore: 0,
-  })
+  const { data: progressData, loading: progressLoading, callApi: fetchProgress } = useApi<ProgressData>();
+  const { data: recentActivity, callApi: fetchActivity } = useApi<ActivityData[]>();
 
   useEffect(() => {
-    // Scroll to top when component mounts
-    window.scrollTo(0, 0)
-
-    // Mock data for demonstration
-    setStudyStats({
-      totalHours: 24.5,
-      completedSessions: 12,
-      streak: 7,
-      averageScore: 85,
-    })
-  }, [])
+    fetchProgress('/api/progress');
+    fetchActivity('/api/activity/recent');
+  }, [fetchProgress, fetchActivity]);
 
   const quickActions = [
-<<<<<<< HEAD
-    { icon: BookOpen, label: "Start Study Session", color: "bg-blue-500", href: "/flashcards" },
-    { icon: FileText, label: "Take Practice Exam", color: "bg-green-500", href: "/exam" },
-    { icon: Upload, label: "Upload Materials", color: "bg-purple-500", href: "/upload" },
-    { icon: Calendar, label: "View Study Plan", color: "bg-orange-500", href: "/study-plan" },
-  ]
-=======
     {
       title: 'AI Chat Assistant',
       description: 'Chat with your AI tutor for instant help',
@@ -85,12 +67,17 @@
       color: 'bg-orange-500',
     },
   ];
->>>>>>> 7b0e4d1f
+
+  const activityIcons: { [key: string]: React.ElementType } = {
+    flashcards: CreditCard,
+    exam: FileText,
+    upload: Upload,
+    default: BookOpen,
+  };
 
   return (
     <div className="min-h-screen bg-gray-50 dark:bg-gray-900 transition-colors duration-200">
       <div className="container mx-auto px-4 py-8">
-        {/* Welcome Section */}
         <div className="mb-8">
           <h1 className="text-3xl font-bold text-gray-900 dark:text-white mb-2">
             Welcome back to Study Buddy!
@@ -100,54 +87,9 @@
           </p>
         </div>
 
-<<<<<<< HEAD
-        {/* Daily Motivation */}
         <DailyMotivation />
-=======
-        <div className="bg-white dark:bg-gray-800 rounded-lg p-6 shadow-sm border border-gray-200 dark:border-gray-700">
-          <div className="flex items-center">
-            <Clock className="h-8 w-8 text-orange-500" />
-            <div className="ml-4">
-              <p className="text-sm font-medium text-gray-600 dark:text-gray-400">Total Study Time</p>
-              <p className="text-2xl font-bold text-gray-900 dark:text-white">
-                {loading ? '...' : `${progressData?.totalStudyTime || 0}h`}
-              </p>
-            </div>
-          </div>
-        </div>
-      </div>
 
-      {/* Progress Tracker */}
-      <ProgressTracker />
-
-      {/* Quick Actions */}
-      <div>
-        <h2 className="text-2xl font-bold text-gray-900 dark:text-white mb-6">Quick Actions</h2>
-        <div className="grid grid-cols-1 md:grid-cols-2 lg:grid-cols-3 xl:grid-cols-5 gap-6">
-          {quickActions.map((action) => (
-            <Link
-              key={action.title}
-              to={action.link}
-              className="bg-white dark:bg-gray-800 rounded-lg p-6 shadow-sm border border-gray-200 dark:border-gray-700 hover:shadow-md transition-shadow group"
-            >
-              <div className={`${action.color} rounded-lg p-3 w-fit mb-4 group-hover:scale-110 transition-transform`}>
-                <action.icon className="h-6 w-6 text-white" />
-              </div>
-              <h3 className="text-lg font-semibold text-gray-900 dark:text-white mb-2">
-                {action.title}
-              </h3>
-              <p className="text-gray-600 dark:text-gray-400 text-sm">
-                {action.description}
-              </p>
-            </Link>
-          ))}
-        </div>
-      </div>
->>>>>>> 7b0e4d1f
-
-        {/* Main Content Grid - Responsive layout */}
         <div className="grid grid-cols-1 lg:grid-cols-3 gap-8">
-          {/* AI Chat Section - Full width on mobile, 2/3 on desktop */}
           <div className="lg:col-span-2">
             <div className="bg-white dark:bg-gray-800 rounded-lg shadow-sm border border-gray-200 dark:border-gray-700 h-[600px] lg:h-[800px]">
               <div className="p-6 border-b border-gray-200 dark:border-gray-700">
@@ -162,65 +104,86 @@
             </div>
           </div>
 
-          {/* Right Sidebar - Stack vertically on mobile */}
-          <div className="space-y-6 lg:space-y-0 lg:flex lg:flex-col lg:h-[800px] lg:gap-6">
-            {/* Progress Overview */}
-            <div className="bg-white dark:bg-gray-800 rounded-lg shadow-sm border border-gray-200 dark:border-gray-700 lg:flex-1">
+          <div className="space-y-6">
+            <div className="bg-white dark:bg-gray-800 rounded-lg shadow-sm border border-gray-200 dark:border-gray-700">
               <div className="p-6">
                 <h2 className="text-xl font-semibold text-gray-900 dark:text-white mb-4">Progress Overview</h2>
                 <div className="grid grid-cols-2 gap-4">
                   <div className="text-center p-4 bg-blue-50 dark:bg-blue-900/20 rounded-lg">
                     <Clock className="h-8 w-8 text-blue-600 dark:text-blue-400 mx-auto mb-2" />
-                    <div className="text-2xl font-bold text-gray-900 dark:text-white">{studyStats.totalHours}</div>
+                    <div className="text-2xl font-bold text-gray-900 dark:text-white">{progressLoading ? '...' : progressData?.totalStudyTime || 0}</div>
                     <div className="text-sm text-gray-600 dark:text-gray-300">Hours Studied</div>
                   </div>
                   <div className="text-center p-4 bg-green-50 dark:bg-green-900/20 rounded-lg">
                     <Target className="h-8 w-8 text-green-600 dark:text-green-400 mx-auto mb-2" />
                     <div className="text-2xl font-bold text-gray-900 dark:text-white">
-                      {studyStats.completedSessions}
+                      {progressLoading ? '...' : progressData?.completedSessions || 0}
                     </div>
                     <div className="text-sm text-gray-600 dark:text-gray-300">Sessions</div>
                   </div>
                   <div className="text-center p-4 bg-orange-50 dark:bg-orange-900/20 rounded-lg">
                     <TrendingUp className="h-8 w-8 text-orange-600 dark:text-orange-400 mx-auto mb-2" />
-                    <div className="text-2xl font-bold text-gray-900 dark:text-white">{studyStats.streak}</div>
+                    <div className="text-2xl font-bold text-gray-900 dark:text-white">{progressLoading ? '...' : progressData?.studyStreak || 0}</div>
                     <div className="text-sm text-gray-600 dark:text-gray-300">Day Streak</div>
                   </div>
                   <div className="text-center p-4 bg-purple-50 dark:bg-purple-900/20 rounded-lg">
                     <BookOpen className="h-8 w-8 text-purple-600 dark:text-purple-400 mx-auto mb-2" />
-                    <div className="text-2xl font-bold text-gray-900 dark:text-white">{studyStats.averageScore}%</div>
+                    <div className="text-2xl font-bold text-gray-900 dark:text-white">{progressLoading ? '...' : progressData?.averageScore || 0}%</div>
                     <div className="text-sm text-gray-600 dark:text-gray-300">Avg Score</div>
                   </div>
                 </div>
               </div>
             </div>
 
-            {/* Quick Actions */}
-            <div className="bg-white dark:bg-gray-800 rounded-lg shadow-sm border border-gray-200 dark:border-gray-700 lg:flex-1">
-              <div className="p-6">
-                <h2 className="text-xl font-semibold text-gray-900 dark:text-white mb-4">Quick Actions</h2>
-                <div className="grid grid-cols-1 sm:grid-cols-2 lg:grid-cols-1 gap-3">
-                  {quickActions.map((action, index) => (
-                    <a
-                      key={index}
-                      href={action.href}
-                      className="flex items-center p-4 bg-gray-50 dark:bg-gray-700 rounded-lg hover:bg-gray-100 dark:hover:bg-gray-600 transition-colors group"
-                    >
-                      <div
-                        className={`p-2 rounded-lg ${action.color} text-white mr-4 group-hover:scale-110 transition-transform`}
-                      >
-                        <action.icon className="h-5 w-5" />
+            <div className="bg-white dark:bg-gray-800 rounded-lg p-6 shadow-sm border border-gray-200 dark:border-gray-700">
+              <h2 className="text-xl font-bold text-gray-900 dark:text-white mb-4">Recent Activity</h2>
+              <div className="space-y-3">
+                {recentActivity?.map((activity: ActivityData) => {
+                  const Icon = activityIcons[activity.type] || activityIcons.default;
+                  return (
+                    <div key={activity.id} className="flex items-center justify-between py-2">
+                      <div className="flex items-center space-x-3">
+                        <div className="bg-blue-100 dark:bg-blue-900 rounded p-2">
+                          <Icon className="h-4 w-4 text-blue-600 dark:text-blue-400" />
+                        </div>
+                        <div>
+                          <p className="text-sm font-medium text-gray-900 dark:text-white">{activity.description}</p>
+                          <p className="text-xs text-gray-500 dark:text-gray-400">{activity.details}</p>
+                        </div>
                       </div>
-                      <span className="font-medium text-gray-900 dark:text-white">{action.label}</span>
-                    </a>
-                  ))}
-                </div>
+                      <span className="text-xs text-gray-500 dark:text-gray-400">{activity.timestamp}</span>
+                    </div>
+                  );
+                })}
               </div>
             </div>
+
           </div>
         </div>
 
-        {/* Weekly Progress Section */}
+        <div className="mt-8">
+          <h2 className="text-2xl font-bold text-gray-900 dark:text-white mb-6">Quick Actions</h2>
+          <div className="grid grid-cols-1 md:grid-cols-2 lg:grid-cols-3 xl:grid-cols-5 gap-6">
+            {quickActions.map((action) => (
+              <Link
+                key={action.title}
+                to={action.link}
+                className="bg-white dark:bg-gray-800 rounded-lg p-6 shadow-sm border border-gray-200 dark:border-gray-700 hover:shadow-md transition-shadow group"
+              >
+                <div className={`${action.color} rounded-lg p-3 w-fit mb-4 group-hover:scale-110 transition-transform`}>
+                  <action.icon className="h-6 w-6 text-white" />
+                </div>
+                <h3 className="text-lg font-semibold text-gray-900 dark:text-white mb-2">
+                  {action.title}
+                </h3>
+                <p className="text-gray-600 dark:text-gray-400 text-sm">
+                  {action.description}
+                </p>
+              </Link>
+            ))}
+          </div>
+        </div>
+
         <div className="mt-8">
           <div className="bg-white dark:bg-gray-800 rounded-lg shadow-sm border border-gray-200 dark:border-gray-700">
             <div className="p-6">
@@ -231,5 +194,5 @@
         </div>
       </div>
     </div>
-  )
-}+  );
+};